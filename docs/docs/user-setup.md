---
title: Installing ZMK
sidebar_label: Installing ZMK
---

import Tabs from '@theme/Tabs';
import TabItem from '@theme/TabItem';

Unlike other keyboard firmwares, ZMK Firmware has been built from the ground up to allow users to manage
their own keyboard configurations, including keymaps, specific hardware details, etc. all outside of the
core ZMK Firmware source repository.

In addition to this, most users will not need to install any complicated toolchains or tools to build ZMK. GitHub Actions is used instead to automatically build the user's configured firmware for them.

## Summary

The following steps can be taken to obtain an installable firmware image for your device, without the need
to install any compiler or specialized toolchain. This is possible by leveraging [GitHub Actions](https://github.com/features/actions)
to build your firmware for you in the cloud, which you can then download and flash to your device.

Following the steps in this guide, you will:

1. Create a new repository in GitHub that will contain your user config.
1. Download and run a small shell script that will automate most of the setup. The script will:
   1. Prompt you for which board (e.g. nice!nano) and shield (e.g. Lily58 or Kyria) you want to create a configuration for.
   1. Prompt you for your GitHub username and repo where the config should be pushed.
   1. Use `git` to clone a template repository that will be the basis for your user's config repository.
   1. Use the given board and shield to update the included GitHub Action to build for the correct hardware.
   1. Commit the initial version.
   1. (If info was provided) Push the local repo to your GitHub repository.
1. Add your own keymap overlay (`keymap.overlay`) file to the repository, and change your keymap.
1. Update the configuration flags for your user config, to enable/disable any ZMK features you would like to include.
1. Commit and push the updates to trigger a new GitHub Action run.

## Prerequisites

The remainder of this guide assumes the following prerequisites:

1. You have an active, working [GitHub](https://github.com/) account.
1. You have installed and configured the [`git`](https://git-scm.com/) version control tool.
1. You have locally configured git to access your github account. If using [personal access tokens](https://docs.github.com/en/free-pro-team@latest/github/authenticating-to-github/creating-a-personal-access-token), please be sure it was created with the "workflow" scope option selected.

:::note
If you need to, a quick read of [Learn The Basics Of Git In Under 10 Minutes](https://www.freecodecamp.org/news/learn-the-basics-of-git-in-under-10-minutes-da548267cc91/) will help you get started.
:::

## GitHub Repo

Before running the setup script, you will first need to create a new GitHub repository to host the config.

1. Navigate to [https://github.com/new](https://github.com/new)
1. When prompted for the repo name, enter `zmk-config`.
1. The repository can be public or private
1. Do **not** check any of the options to initialize the repository with a README or other files.
1. Click "Create repository"

## User Config Setup Script

To start the setup process, run the following from your command line prompt:

<Tabs
defaultValue="curl"
values={[
{label: 'Using curl', value: 'curl'},
{label: 'Using wget', value: 'wget'},
{label: 'Using PowerShell', value: 'PowerShell'},
]}>
<TabItem value="curl">

```
bash -c "$(curl -fsSL https://zmk.dev/setup.sh)"
```

</TabItem>
<TabItem value="wget">

```
bash -c "$(wget https://zmk.dev/setup.sh -O -)" '' --wget
```

</TabItem>
<TabItem value="PowerShell">

```
powershell -Command "iex ((New-Object System.Net.WebClient).DownloadString('https://zmk.dev/setup.ps1'))"
```

</TabItem>
</Tabs>

### MCU Board Selection

When prompted, enter the number for the corresponding MCU board you would like to target:

```
MCU Board Selection:
1) nice!nano
2) QMK Proton-C
3) Quit
Pick an MCU board:
```

### Keyboard Shield Selection

:::note
If you are building firmware for a new keyboard shield that is not included in the built-in
list of shields, you can choose any shield from the list that is similar to yours to generate the repository,
and edit / add necessary files according to the [guide for adding new keyboard shield](development/new-shield.md).
:::

When prompted, enter the number for the corresponding keyboard shield you would like to target:

```
Keyboard Shield Selection:
1) Kyria
2) Lily58
3) Quit
Pick an keyboard:
```

### Keymap Customization

At the next prompt, you have an opportunity to decide if you want the stock keymap file copied in
for further customization:

```
Copy in the stock keymap for customization? [Yn]:
```

Hit `Enter` or type `yes`/`y` to accept this. If you want to keep the stock keymap, or write a keymap
from scratch, type in `no`/`n`.

### GitHub Details

In order to have your new configuration automatically pushed, and then built using GitHub Actions, enter
some information about your particular GitHub info:

```
GitHub Username (leave empty to skip GitHub repo creation): petejohanson
GitHub Repo Name: zmk-config
GitHub Repo: https://github.com/petejohanson/zmk-config.git
```

Only the GitHub username is required; if you are happy with the defaults offered in the square brackets, you can simply hit `Enter`.

:::note
If you are using SSH keys for git push, change GitHub Repo field to the SSH scheme, e.g. `git@github.com:petejohanson/zmk-config.git`.
:::

### Confirming Selections

The setup script will confirm all of your selections one last time, before performing the setup:

```
Preparing a user config for:
* MCU Board: nice_nano
* Shield: kyria
* GitHub Repo To Push (please create this in GH first!): https://github.com/petejohanson/zmk-config.git

Continue? [Yn]:
```

After hitting `Enter` or typing `y`, the script will create an initial config in a directory named after the repo name,
update the GitHub Action YAML file, commit the initial version, and then push to your repo.

:::info

If you used the default GitHub repo URL using the `https://` scheme, you may be prompted for your username + password in order to
push the initial commit.

:::

## Installing The Firmware

### Download The Archive

Once the setup script is complete and the new user config repository has been pushed, GitHub will automatically run the action
to build your keyboard firmware files. You can view the actions by clicking on the "Actions" tab on your GitHub repository.

![](./assets/user-setup/github-actions-link.png)

Once you have loaded the Actions tab, select the top build from the list. Once you load it, the right side panel will include
a link to download the `firmware` upload:

![](./assets/user-setup/firmware-archive.png)

Once downloaded, extract the zip and you can verify it should contain one or more `uf2` files, which will be copied to
your keyboard.

### Flashing UF2 Files

To flash the firmware, first put your board into bootloader mode by double clicking the reset button (either on the MCU board itself,
or the one that is part of your keyboard). The controller should appear in your OS as a new USB storage device.

Once this happens, copy the correct UF2 file (e.g. left or right if working on a split), and paste it onto the root of that USB mass
storage device. Once the flash is complete, the controller should automatically restart, and load your newly flashed firmware.

## Wirelessly Connecting Your Keyboard

ZMK will automatically advertise itself as connectable if it is not currently connected to a device. You should be able to see your keyboard from the bluetooth scanning view of your laptop or phone / tablet. It is reported by some users that the connections with Android / iOS devices are generally smoother than with laptops, so if you have trouble connecting, you could try to connect from your phone or tablet first to eliminate any potential hardware issues.

<<<<<<< HEAD
ZMK support multiple BLE “profiles”, which allows you to connect to and switch among multiple devices. Please refer to the [Bluetooth behavior](behaviors/bluetooth.md) section for detailed explanations of how to use them.
=======
ZMK supports multiple BLE “profiles”, which allows you to connect to and switch among multiple devices. Please refer to the [Bluetooth behavior](behaviors/bluetooth.md) section for detailed explanations on how to use them.
>>>>>>> fc511e40

### Connecting Split Keyboard Halves

For split keyboards, after flashing each half individually you can connect them together by resetting them at the same time. Within a few seconds of resetting, both halves should automatically connect to each other.<|MERGE_RESOLUTION|>--- conflicted
+++ resolved
@@ -199,11 +199,7 @@
 
 ZMK will automatically advertise itself as connectable if it is not currently connected to a device. You should be able to see your keyboard from the bluetooth scanning view of your laptop or phone / tablet. It is reported by some users that the connections with Android / iOS devices are generally smoother than with laptops, so if you have trouble connecting, you could try to connect from your phone or tablet first to eliminate any potential hardware issues.
 
-<<<<<<< HEAD
-ZMK support multiple BLE “profiles”, which allows you to connect to and switch among multiple devices. Please refer to the [Bluetooth behavior](behaviors/bluetooth.md) section for detailed explanations of how to use them.
-=======
 ZMK supports multiple BLE “profiles”, which allows you to connect to and switch among multiple devices. Please refer to the [Bluetooth behavior](behaviors/bluetooth.md) section for detailed explanations on how to use them.
->>>>>>> fc511e40
 
 ### Connecting Split Keyboard Halves
 
