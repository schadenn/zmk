/*
 * Copyright (c) 2020 The ZMK Contributors
 *
 * SPDX-License-Identifier: MIT
 */

#include <kernel.h>
#include <init.h>
#include <device.h>
#include <devicetree.h>

#include <logging/log.h>
LOG_MODULE_DECLARE(zmk, CONFIG_ZMK_LOG_LEVEL);

#include <drivers/display.h>
#include <lvgl.h>

#include <zmk/event_manager.h>
#include <zmk/events/activity_state_changed.h>
#include <zmk/display/status_screen.h>

#define ZMK_DISPLAY_NAME CONFIG_LVGL_DISPLAY_DEV_NAME

static const struct device *display;
static bool initialized = false;

static lv_obj_t *screen;

__attribute__((weak)) lv_obj_t *zmk_display_status_screen() { return NULL; }

void display_tick_cb(struct k_work *work) { lv_task_handler(); }

#define TICK_MS 10

K_WORK_DEFINE(display_tick_work, display_tick_cb);

#if IS_ENABLED(CONFIG_ZMK_DISPLAY_WORK_QUEUE_DEDICATED)

K_THREAD_STACK_DEFINE(display_work_stack_area, CONFIG_ZMK_DISPLAY_DEDICATED_THREAD_STACK_SIZE);

static struct k_work_q display_work_q;

#endif

struct k_work_q *zmk_display_work_q() {
#if IS_ENABLED(CONFIG_ZMK_DISPLAY_WORK_QUEUE_DEDICATED)
    return &display_work_q;
#else
    return &k_sys_work_q;
#endif
}

void display_timer_cb() {
    lv_tick_inc(TICK_MS);
    k_work_submit_to_queue(zmk_display_work_q(), &display_tick_work);
}

void blank_display_cb(struct k_work *work) { display_blanking_on(display); }

void unblank_display_cb(struct k_work *work) { display_blanking_off(display); }

K_TIMER_DEFINE(display_timer, display_timer_cb, NULL);
K_WORK_DEFINE(blank_display_work, blank_display_cb);
K_WORK_DEFINE(unblank_display_work, unblank_display_cb);

static void start_display_updates() {
    if (display == NULL) {
        return;
    }

    k_work_submit_to_queue(zmk_display_work_q(), &unblank_display_work);

    k_timer_start(&display_timer, K_MSEC(TICK_MS), K_MSEC(TICK_MS));
}

static void stop_display_updates() {
    if (display == NULL) {
        return;
    }

    k_work_submit_to_queue(zmk_display_work_q(), &blank_display_work);

    k_timer_stop(&display_timer);
}

int zmk_display_is_initialized() { return initialized; }

<<<<<<< HEAD
int zmk_display_init() {
=======
void initialize_display(struct k_work *work) {
>>>>>>> fc511e40
    LOG_DBG("");

    display = device_get_binding(ZMK_DISPLAY_NAME);
    if (display == NULL) {
        LOG_ERR("Failed to find display device");
        return;
    }

#if IS_ENABLED(CONFIG_ZMK_DISPLAY_WORK_QUEUE_DEDICATED)
    k_work_queue_start(&display_work_q, display_work_stack_area,
                       K_THREAD_STACK_SIZEOF(display_work_stack_area),
                       CONFIG_ZMK_DISPLAY_DEDICATED_THREAD_PRIORITY, NULL);
#endif

    screen = zmk_display_status_screen();

    if (screen == NULL) {
        LOG_ERR("No status screen provided");
        return;
    }

    lv_scr_load(screen);

    start_display_updates();

    initialized = true;
<<<<<<< HEAD
=======
}

K_WORK_DEFINE(init_work, initialize_display);

int zmk_display_init() {
#if IS_ENABLED(CONFIG_ZMK_DISPLAY_WORK_QUEUE_DEDICATED)
    k_work_queue_start(&display_work_q, display_work_stack_area,
                       K_THREAD_STACK_SIZEOF(display_work_stack_area),
                       CONFIG_ZMK_DISPLAY_DEDICATED_THREAD_PRIORITY, NULL);
#endif

    k_work_submit_to_queue(zmk_display_work_q(), &init_work);
>>>>>>> fc511e40

    LOG_DBG("");
    return 0;
}

#if IS_ENABLED(CONFIG_ZMK_DISPLAY_BLANK_ON_IDLE)
int display_event_handler(const zmk_event_t *eh) {
    struct zmk_activity_state_changed *ev = as_zmk_activity_state_changed(eh);
    if (ev == NULL) {
        return -ENOTSUP;
    }

    switch (ev->state) {
    case ZMK_ACTIVITY_ACTIVE:
        start_display_updates();
        break;
    case ZMK_ACTIVITY_IDLE:
    case ZMK_ACTIVITY_SLEEP:
        stop_display_updates();
        break;
    default:
        LOG_WRN("Unhandled activity state: %d", ev->state);
        return -EINVAL;
    }
    return 0;
}

ZMK_LISTENER(display, display_event_handler);
ZMK_SUBSCRIPTION(display, zmk_activity_state_changed);

#endif /* IS_ENABLED(CONFIG_ZMK_DISPLAY_BLANK_ON_IDLE) */<|MERGE_RESOLUTION|>--- conflicted
+++ resolved
@@ -85,11 +85,7 @@
 
 int zmk_display_is_initialized() { return initialized; }
 
-<<<<<<< HEAD
-int zmk_display_init() {
-=======
 void initialize_display(struct k_work *work) {
->>>>>>> fc511e40
     LOG_DBG("");
 
     display = device_get_binding(ZMK_DISPLAY_NAME);
@@ -116,8 +112,6 @@
     start_display_updates();
 
     initialized = true;
-<<<<<<< HEAD
-=======
 }
 
 K_WORK_DEFINE(init_work, initialize_display);
@@ -130,7 +124,6 @@
 #endif
 
     k_work_submit_to_queue(zmk_display_work_q(), &init_work);
->>>>>>> fc511e40
 
     LOG_DBG("");
     return 0;
