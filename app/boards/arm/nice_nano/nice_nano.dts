/*
 * Copyright (c) 2020 Pete Johanson
 *
 * SPDX-License-Identifier: MIT
 */

/dts-v1/;
#include <nordic/nrf52840_qiaa.dtsi>
#include "arduino_pro_micro_pins.dtsi"

/ {
	model = "nice!nano";
	compatible = "nice,nano";

	chosen {
		zephyr,code-partition = &code_partition;
		// zephyr,console = &uart0;
		//zephyr,bt-mon-uart = &uart0;
		//zephyr,bt-c2h-uart = &uart0;
		zephyr,sram = &sram0;
		zephyr,flash = &flash0;
	};

	leds {
		compatible = "gpio-leds";
		blue_led: led_0 {
			gpios = <&gpio0 15 GPIO_ACTIVE_HIGH>;
			label = "Blue LED";
		};
	};

<<<<<<< HEAD
	vbatt {
		compatible = "zmk,battery-voltage-divider";
		label = "VOLTAGE_DIVIDER";
		io-channels = <&adc 2>;
		output-ohms = <2000000>;
		full-ohms = <(2000000 + 806000)>;
	};
};

&adc {
=======
	ext-power {
		compatible = "zmk,ext-power-generic";
		label = "EXT_POWER";
		control-gpios = <&gpio0 13 GPIO_ACTIVE_LOW>;
	};
};

&gpiote {
>>>>>>> 04b7a759
	status = "okay";
};

&gpio0 {
	status = "okay";
};

&gpio1 {
	status = "okay";
};

&i2c0 {
	compatible = "nordic,nrf-twi";
	sda-pin = <17>;
	scl-pin = <20>;
};

&uart0 {
	compatible = "nordic,nrf-uarte";
	status = "okay";
	current-speed = <115200>;
	tx-pin = <39>;
	rx-pin = <34>;
	rts-pin = <33>;
	cts-pin = <12>;
};

&usbd {
	status = "okay";
};


&flash0 {
	/*
	 * For more information, see:
	 * http://docs.zephyrproject.org/latest/devices/dts/flash_partitions.html
	 */
	partitions {
		compatible = "fixed-partitions";
		#address-cells = <1>;
		#size-cells = <1>;

		boot_partition: partition@0 {
			label = "adafruit_boot";
			reg = <0x000000000 0x0000C000>;
		};
		code_partition: partition@26000 {
			label = "code_partition";
			reg = <0x00026000 0x000d2000>;
		};

		/*
		 * The flash starting at 0x000f8000 and ending at
		 * 0x000fffff is reserved for use by the application.
		 */

		/*
		 * Storage partition will be used by FCB/LittleFS/NVS
		 * if enabled.
		 */
		storage_partition: partition@f8000 {
			label = "storage";
			reg = <0x000f8000 0x00008000>;
		};
	};
};<|MERGE_RESOLUTION|>--- conflicted
+++ resolved
@@ -28,8 +28,13 @@
 			label = "Blue LED";
 		};
 	};
+  
+  ext-power {
+		compatible = "zmk,ext-power-generic";
+		label = "EXT_POWER";
+		control-gpios = <&gpio0 13 GPIO_ACTIVE_LOW>;
+	};
 
-<<<<<<< HEAD
 	vbatt {
 		compatible = "zmk,battery-voltage-divider";
 		label = "VOLTAGE_DIVIDER";
@@ -40,16 +45,10 @@
 };
 
 &adc {
-=======
-	ext-power {
-		compatible = "zmk,ext-power-generic";
-		label = "EXT_POWER";
-		control-gpios = <&gpio0 13 GPIO_ACTIVE_LOW>;
-	};
+	status = "okay";
 };
 
 &gpiote {
->>>>>>> 04b7a759
 	status = "okay";
 };
 
